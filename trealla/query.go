--- conflicted
+++ resolved
@@ -118,7 +118,7 @@
 	if err != nil {
 		return err
 	}
-	defer pl.pl_capture_reset.Call(pl.store, pl.ptr)
+	defer pl.pl_capture_reset.Call(pl.ctx, uint64(pl.ptr))
 
 	stdoutlen := pl.indirect(q.stdoutlen)
 	stdoutptr := pl.indirect(q.stdoutptr)
@@ -137,11 +137,7 @@
 	}
 	q.stderr.WriteString(stderr)
 
-<<<<<<< HEAD
 	// pl.pl_capture_free.Call(pl.store, pl.ptr)
-=======
-	pl.pl_capture_free.Call(pl.ctx, uint64(pl.ptr))
->>>>>>> 17d1337e
 
 	return nil
 }
@@ -215,14 +211,6 @@
 				ch <- fmt.Errorf("trealla: panic: %v", ex)
 			}
 		}()
-<<<<<<< HEAD
-=======
-		_, err := pl.pl_capture.Call(pl.ctx, uint64(pl.ptr))
-		if err != nil {
-			ch <- err
-			return
-		}
->>>>>>> 17d1337e
 
 		v, err := pl.pl_query.Call(pl.ctx, uint64(pl.ptr), uint64(goalstr.ptr), uint64(subqptr), 0)
 		if err == nil {
@@ -304,17 +292,7 @@
 			}
 		}()
 
-<<<<<<< HEAD
-		v, err := pl.pl_redo.Call(pl.store, q.subquery)
-=======
-		_, err := pl.pl_capture.Call(pl.ctx, uint64(pl.ptr))
-		if err != nil {
-			ch <- err
-			return
-		}
-
 		v, err := pl.pl_redo.Call(pl.ctx, uint64(q.subquery))
->>>>>>> 17d1337e
 		if err == nil {
 			ret = uint32(v[0])
 		}
